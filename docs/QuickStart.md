--- conflicted
+++ resolved
@@ -94,11 +94,7 @@
 engine.Logger = f
 ```
 
-<<<<<<< HEAD
 3.Engine provide DB connection pool settings.
-=======
-3.Engine support connection pool. The default pool is database/sql's and also you can use custom pool. Xorm provides two connection pool `xorm.NonConnectionPool` & `xorm.SimpleConnectPool`. If you want to use yourself pool, you can use `engine.SetPool` to set it.
->>>>>>> 14ba638e
 
 * Use `engine.SetIdleConns()` to set idle connections.
 * Use `engine.SetMaxConns()` to set Max connections. This methods support only Go 1.2+.
