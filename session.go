--- conflicted
+++ resolved
@@ -1001,13 +1001,8 @@
 	}
 
 	if len(condiBean) > 0 {
-<<<<<<< HEAD
 		colNames, args := buildConditions(session.Engine, table, condiBean[0], true, true,
-			session.Statement.allUseBool, session.Statement.boolColumnMap)
-=======
-		colNames, args := buildConditions(session.Engine, table, condiBean[0], true,
-			session.Statement.allUseBool, false, session.Statement.boolColumnMap)
->>>>>>> 1f54b910
+			false, session.Statement.allUseBool, session.Statement.boolColumnMap)
 		session.Statement.ConditionStr = strings.Join(colNames, " AND ")
 		session.Statement.BeanArgs = args
 	}
@@ -2457,13 +2452,8 @@
 		session.Statement.RefTable = table
 
 		if session.Statement.ColumnStr == "" {
-<<<<<<< HEAD
 			colNames, args = buildConditions(session.Engine, table, bean, false, false,
-				session.Statement.allUseBool, session.Statement.boolColumnMap)
-=======
-			colNames, args = buildConditions(session.Engine, table, bean, false,
-				session.Statement.allUseBool, true, session.Statement.boolColumnMap)
->>>>>>> 1f54b910
+				false, session.Statement.allUseBool, session.Statement.boolColumnMap)
 		} else {
 			colNames, args, err = table.genCols(session, bean, true, true)
 			if err != nil {
@@ -2496,13 +2486,8 @@
 	var condiArgs []interface{}
 
 	if len(condiBean) > 0 {
-<<<<<<< HEAD
 		condiColNames, condiArgs = buildConditions(session.Engine, session.Statement.RefTable, condiBean[0], true, true,
-			session.Statement.allUseBool, session.Statement.boolColumnMap)
-=======
-		condiColNames, condiArgs = buildConditions(session.Engine, session.Statement.RefTable, condiBean[0], true,
-			session.Statement.allUseBool, false, session.Statement.boolColumnMap)
->>>>>>> 1f54b910
+			false, session.Statement.allUseBool, session.Statement.boolColumnMap)
 	}
 
 	var condition = ""
@@ -2667,13 +2652,8 @@
 
 	table := session.Engine.autoMap(bean)
 	session.Statement.RefTable = table
-<<<<<<< HEAD
 	colNames, args := buildConditions(session.Engine, table, bean, true, true,
-		session.Statement.allUseBool, session.Statement.boolColumnMap)
-=======
-	colNames, args := buildConditions(session.Engine, table, bean, true,
-		session.Statement.allUseBool, false, session.Statement.boolColumnMap)
->>>>>>> 1f54b910
+		false, session.Statement.allUseBool, session.Statement.boolColumnMap)
 
 	var condition = ""
 	if session.Statement.WhereStr != "" {
