--- conflicted
+++ resolved
@@ -1181,13 +1181,8 @@
 	if session.Statement.JoinStr == "" {
 		if cacher := session.Engine.getCacher2(table); cacher != nil &&
 			session.Statement.UseCache &&
-<<<<<<< HEAD
-			!session.Statement.IsDistinct {
-
-=======
 			!session.Statement.IsDistinct &&
 			!session.Statement.unscoped {
->>>>>>> 2f7d3bac
 			err = session.cacheFind(sliceElementType, sqlStr, rowsSlicePtr, args...)
 			if err != ErrCacheFailed {
 				return err
