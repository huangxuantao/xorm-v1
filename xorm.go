package xorm

import (
	"errors"
	"fmt"
	"os"
	"reflect"
	"runtime"
	"sync"
	"time"

	"github.com/lunny/xorm/caches"
	"github.com/lunny/xorm/core"
	_ "github.com/lunny/xorm/dialects"
	_ "github.com/lunny/xorm/drivers"
)

const (
	Version string = "0.4"
)

func close(engine *Engine) {
	engine.Close()
}

// new a db manager according to the parameter. Currently support four
// drivers
func NewEngine(driverName string, dataSourceName string) (*Engine, error) {
	driver := core.QueryDriver(driverName)
	if driver == nil {
		return nil, errors.New(fmt.Sprintf("Unsupported driver name: %v", driverName))
	}

	uri, err := driver.Parse(driverName, dataSourceName)
	if err != nil {
		return nil, err
	}

<<<<<<< HEAD
	dialect := core.QueryDialect(uri.DbType)
	if dialect == nil {
		return nil, errors.New(fmt.Sprintf("Unsupported dialect type: %v", uri.DbType))
	}

	err = dialect.Init(uri, driverName, dataSourceName)
	if err != nil {
		return nil, err
	}

	engine := &Engine{
		DriverName:     driverName,
		DataSourceName: dataSourceName,
		dialect:        dialect,
		tableCachers:   make(map[reflect.Type]core.Cacher)}

	engine.SetMapper(core.NewCacheMapper(new(core.SnakeMapper)))

	engine.Filters = dialect.Filters()

	engine.Tables = make(map[reflect.Type]*core.Table)
=======
	engine.Tables = make(map[reflect.Type]*Table)
>>>>>>> 61813611
	engine.mutex = &sync.RWMutex{}
	engine.TagIdentifier = "xorm"

	engine.Logger = NewSimpleLogger(os.Stdout)

	//engine.Pool = NewSimpleConnectPool()
	//engine.Pool = NewNoneConnectPool()
	//engine.Cacher = NewLRUCacher()
	err = engine.SetPool(NewSysConnectPool())
	runtime.SetFinalizer(engine, close)
	return engine, err
}

func NewLRUCacher(store core.CacheStore, max int) *caches.LRUCacher {
	return caches.NewLRUCacher(store, core.CacheExpired, core.CacheMaxMemory, max)
}

func NewLRUCacher2(store core.CacheStore, expired time.Duration, max int) *caches.LRUCacher {
	return caches.NewLRUCacher(store, expired, 0, max)
}

func NewMemoryStore() *caches.MemoryStore {
	return caches.NewMemoryStore()
}<|MERGE_RESOLUTION|>--- conflicted
+++ resolved
@@ -9,10 +9,10 @@
 	"sync"
 	"time"
 
-	"github.com/lunny/xorm/caches"
-	"github.com/lunny/xorm/core"
-	_ "github.com/lunny/xorm/dialects"
-	_ "github.com/lunny/xorm/drivers"
+	"github.com/go-xorm/core"
+	"github.com/go-xorm/xorm/caches"
+	_ "github.com/go-xorm/xorm/dialects"
+	_ "github.com/go-xorm/xorm/drivers"
 )
 
 const (
@@ -36,7 +36,6 @@
 		return nil, err
 	}
 
-<<<<<<< HEAD
 	dialect := core.QueryDialect(uri.DbType)
 	if dialect == nil {
 		return nil, errors.New(fmt.Sprintf("Unsupported dialect type: %v", uri.DbType))
@@ -51,16 +50,14 @@
 		DriverName:     driverName,
 		DataSourceName: dataSourceName,
 		dialect:        dialect,
-		tableCachers:   make(map[reflect.Type]core.Cacher)}
+	}
 
 	engine.SetMapper(core.NewCacheMapper(new(core.SnakeMapper)))
 
 	engine.Filters = dialect.Filters()
 
 	engine.Tables = make(map[reflect.Type]*core.Table)
-=======
-	engine.Tables = make(map[reflect.Type]*Table)
->>>>>>> 61813611
+
 	engine.mutex = &sync.RWMutex{}
 	engine.TagIdentifier = "xorm"
 
